--- conflicted
+++ resolved
@@ -51,12 +51,8 @@
   optional: ['runtime'],
   plugins: [babelPluginDEV, babelPluginModules],
   _moduleMap: objectAssign({}, require('fbjs/module-map'), {
-<<<<<<< HEAD
     'React': 'react-native',
-=======
-    'React': 'react',
     'ReactDOM': 'react-dom',
->>>>>>> 797a3a02
     'StaticContainer.react': 'react-static-container'
   })
 };
